--- conflicted
+++ resolved
@@ -1104,7 +1104,6 @@
         journal = domain.Journal(id="0234-8410-bjmbr-587-90")
 
         class Fibonacci:
-
             def __init__(self, maximo=1000000):
                 self.current, self.p_element = 0, 1
                 self.maximo = maximo
@@ -1118,7 +1117,10 @@
 
                 ret = self.current
 
-                self.current, self.p_element = self.p_element, self.current + self.p_element
+                self.current, self.p_element = (
+                    self.p_element,
+                    self.current + self.p_element,
+                )
 
                 return str(ret)
 
@@ -1127,7 +1129,7 @@
         journal.subject_categories = fib_obj
         self.assertEqual(
             journal.manifest["metadata"]["subject_categories"],
-            [("2018-08-05T22:33:49.795151Z", ['0', '1', '1', '2', '3', '5', '8'])],
+            [("2018-08-05T22:33:49.795151Z", ["0", "1", "1", "2", "3", "5", "8"])],
         )
 
     def test_institution_responsible_for_is_empty_str(self):
@@ -1162,7 +1164,20 @@
         journal.institution_responsible_for = ["USP", "SCIELO"]
         self.assertEqual(journal.institution_responsible_for, ("USP", "SCIELO"))
 
-<<<<<<< HEAD
+    def test_set_online_submission_url(self):
+        journal = domain.Journal(id="0034-8910-rsp-48-2")
+        url = "http://mc04.manuscriptcentral.com/rsp-scielo"
+        journal.online_submission_url = url
+        self.assertEqual(journal.online_submission_url, url)
+        self.assertEqual(
+            journal.manifest["metadata"]["online_submission_url"],
+            [("2018-08-05T22:33:49.795151Z", url)],
+        )
+
+    def test_online_submission_url_default_is_empty(self):
+        journal = domain.Journal(id="0034-8910-rsp-48-2")
+        self.assertEqual(journal.online_submission_url, "")
+
     def test_set_next_journal(self):
         journal = domain.Journal(id="0034-8910-MR")
         next_journal = {"title": "Materials Research", "id": "journal/0034-8910"}
@@ -1219,19 +1234,4 @@
         journal = domain.Journal(id="0034-8910-MR")
 
         with self.assertRaises(KeyError):
-            journal.manifest["metadata"]["next_journal"]
-=======
-    def test_set_online_submission_url(self):
-        journal = domain.Journal(id="0034-8910-rsp-48-2")
-        url = "http://mc04.manuscriptcentral.com/rsp-scielo"
-        journal.online_submission_url = url
-        self.assertEqual(journal.online_submission_url, url)
-        self.assertEqual(
-            journal.manifest["metadata"]["online_submission_url"],
-            [("2018-08-05T22:33:49.795151Z", url)],
-        )
-
-    def test_online_submission_url_default_is_empty(self):
-        journal = domain.Journal(id="0034-8910-rsp-48-2")
-        self.assertEqual(journal.online_submission_url, "")
->>>>>>> 64948cda
+            journal.manifest["metadata"]["next_journal"]