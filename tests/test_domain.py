import unittest
from unittest import mock
import functools
from copy import deepcopy
import datetime

from documentstore import domain, exceptions

SAMPLE_MANIFEST = {
    "id": "0034-8910-rsp-48-2-0275",
    "versions": [
        {
            "data": "/rawfiles/7ca9f9b2687cb/0034-8910-rsp-48-2-0275.xml",
            "assets": {
                "0034-8910-rsp-48-2-0275-gf01.gif": [
                    (
                        "2018-08-05T23:03:44.971230Z",
                        "/rawfiles/8e644999a8fa4/0034-8910-rsp-48-2-0275-gf01.gif",
                    ),
                    (
                        "2018-08-05T23:08:41.590174Z",
                        "/rawfiles/bf139b9aa3066/0034-8910-rsp-48-2-0275-gf01.gif",
                    ),
                ]
            },
            "timestamp": "2018-08-05T23:02:29.392990Z",
        },
        {
            "data": "/rawfiles/2d3ad9c6bc656/0034-8910-rsp-48-2-0275.xml",
            "assets": {
                "0034-8910-rsp-48-2-0275-gf01.gif": [
                    (
                        "2018-08-05T23:30:29.392995Z",
                        "/rawfiles/bf139b9aa3066/0034-8910-rsp-48-2-0275-gf01.gif",
                    )
                ]
            },
            "timestamp": "2018-08-05T23:30:29.392990Z",
        },
    ],
}


def fake_utcnow():
    return "2018-08-05T22:33:49.795151Z"


class UnittestMixin:
    def _assert_raises_with_message(self, type, message, func, *args):
        try:
            func(*args)
        except type as exc:
            self.assertEqual(str(exc), message)
        else:
            self.assertTrue(False)


new_bundle = functools.partial(domain.BundleManifest.new, now=fake_utcnow)


class DocumentTests(unittest.TestCase):
    def make_one(self):
        _manifest = deepcopy(SAMPLE_MANIFEST)
        return domain.Document(manifest=_manifest)

    def test_manifest_is_generated_on_init(self):
        document = domain.Document(id="0034-8910-rsp-48-2-0275")
        self.assertTrue(isinstance(document.manifest, dict))

    def test_manifest_as_arg_on_init(self):
        existing_manifest = {"id": "0034-8910-rsp-48-2-0275", "versions": []}
        document = domain.Document(manifest=existing_manifest)
        self.assertEqual(existing_manifest, document.manifest)

    def test_manifest_with_unknown_schema_is_allowed(self):
        existing_manifest = {"versions": []}
        document = domain.Document(manifest=existing_manifest)
        self.assertEqual(existing_manifest, document.manifest)

    def test_missing_id_return_empty_string(self):
        existing_manifest = {"versions": []}
        document = domain.Document(manifest=existing_manifest)
        self.assertEqual(document.id(), "")

    def test_id(self):
        document = domain.Document(id="0034-8910-rsp-48-2-0275")
        self.assertEqual(document.id(), "0034-8910-rsp-48-2-0275")

    def test_new_version_of_data(self):
        document = self.make_one()
        self.assertEqual(len(document.manifest["versions"]), 2)

        document.new_version(
            "/rawfiles/5e3ad9c6cd6b8/0034-8910-rsp-48-2-0275.xml",
            assets_getter=lambda data_url, timeout: (None, []),
        )
        self.assertEqual(len(document.manifest["versions"]), 3)

    def test_get_latest_version(self):
        document = self.make_one()
        latest = document.version()
        self.assertEqual(
            latest["data"], "/rawfiles/2d3ad9c6bc656/0034-8910-rsp-48-2-0275.xml"
        )

    def test_get_latest_version_when_there_isnt_any(self):
        document = domain.Document(id="0034-8910-rsp-48-2-0275")
        self.assertRaises(ValueError, lambda: document.version())

    def test_get_oldest_version(self):
        document = self.make_one()
        oldest = document.version(0)
        self.assertEqual(
            oldest["data"], "/rawfiles/7ca9f9b2687cb/0034-8910-rsp-48-2-0275.xml"
        )

    def test_version_only_shows_newest_assets(self):
        document = self.make_one()
        oldest = document.version(0)
        expected = {
            "data": "/rawfiles/7ca9f9b2687cb/0034-8910-rsp-48-2-0275.xml",
            "assets": {
                "0034-8910-rsp-48-2-0275-gf01.gif": "/rawfiles/bf139b9aa3066/0034-8910-rsp-48-2-0275-gf01.gif"
            },
            "timestamp": "2018-08-05T23:02:29.392990Z",
        }
        self.assertEqual(oldest, expected)

    def test_new_version_automaticaly_references_latest_known_assets(self):
        manifest = {
            "id": "0034-8910-rsp-48-2-0275",
            "versions": [
                {
                    "data": "/rawfiles/7ca9f9b2687cb/0034-8910-rsp-48-2-0275.xml",
                    "assets": {
                        "0034-8910-rsp-48-2-0275-gf01.gif": [
                            (
                                "2018-08-05T23:03:44.971230Z",
                                "/rawfiles/8e644999a8fa4/0034-8910-rsp-48-2-0275-gf01.gif",
                            ),
                            (
                                "2018-08-05T23:03:49.971250Z",
                                "/rawfiles/bf139b9aa3066/0034-8910-rsp-48-2-0275-gf01.gif",
                            ),
                        ]
                    },
                }
            ],
        }

        document = domain.Document(manifest=manifest)
        document.new_version(
            "/rawfiles/2d3ad9c6bc656/0034-8910-rsp-48-2-0275.xml",
            assets_getter=lambda data_url, timeout: (
                None,
                [("0034-8910-rsp-48-2-0275-gf01.gif", None)],
            ),
        )
        latest = document.version()
        self.assertEqual(
            latest["assets"]["0034-8910-rsp-48-2-0275-gf01.gif"],
            "/rawfiles/bf139b9aa3066/0034-8910-rsp-48-2-0275-gf01.gif",
        )

    def test_version_at_later_time(self):
        """
        No manifesto `SAMPLE_MANIFEST`, a versão mais recente possui foi
        produzida nos seguintes instantes: a) dados em 2018-08-05 23:30:29.392990
        e b) ativo digital em 2018-08-05 23:30:29.392995.
        """
        document = self.make_one()
        target = document.version_at("2018-12-31")
        expected = {
            "data": "/rawfiles/2d3ad9c6bc656/0034-8910-rsp-48-2-0275.xml",
            "assets": {
                "0034-8910-rsp-48-2-0275-gf01.gif": "/rawfiles/bf139b9aa3066/0034-8910-rsp-48-2-0275-gf01.gif"
            },
            "timestamp": "2018-08-05T23:30:29.392990Z",
        }
        self.assertEqual(target, expected)

    def test_version_at_given_time(self):
        document = self.make_one()
        target = document.version_at("2018-08-05T23:04:00Z")
        expected = {
            "data": "/rawfiles/7ca9f9b2687cb/0034-8910-rsp-48-2-0275.xml",
            "assets": {
                "0034-8910-rsp-48-2-0275-gf01.gif": "/rawfiles/8e644999a8fa4/0034-8910-rsp-48-2-0275-gf01.gif"
            },
            "timestamp": "2018-08-05T23:02:29.392990Z",
        }
        self.assertEqual(target, expected)

    def test_version_at_time_between_data_and_asset_registration(self):
        document = self.make_one()
        target = document.version_at("2018-08-05T23:03:43Z")
        expected = {
            "data": "/rawfiles/7ca9f9b2687cb/0034-8910-rsp-48-2-0275.xml",
            "assets": {"0034-8910-rsp-48-2-0275-gf01.gif": ""},
            "timestamp": "2018-08-05T23:02:29.392990Z",
        }
        self.assertEqual(target, expected)

    def test_version_at_time_prior_to_data_registration(self):
        document = self.make_one()
        self.assertRaises(ValueError, lambda: document.version_at("2018-07-01"))

    def test_version_at_non_UCT_time_raises_exception(self):
        document = self.make_one()
        self.assertRaises(
            ValueError, lambda: document.version_at("2018-08-05 23:03:44")
        )


class BundleManifestTest(UnittestMixin, unittest.TestCase):
    def test_new(self):
        fake_date = fake_utcnow()
        expected = {
            "id": "0034-8910-rsp-48-2",
            "created": fake_date,
            "updated": fake_date,
            "items": [],
            "metadata": {},
        }
        self.assertEqual(new_bundle("0034-8910-rsp-48-2"), expected)

    def test_new_set_same_value_to_created_updated(self):
        documents_bundle = domain.BundleManifest.new("0034-8910-rsp-48-2")
        self.assertEqual(documents_bundle["created"], documents_bundle["updated"])

    def test_set_metadata(self):
        documents_bundle = new_bundle("0034-8910-rsp-48-2")
        documents_bundle = domain.BundleManifest.set_metadata(
            documents_bundle, "publication_year", "2018", now=fake_utcnow
        )
        self.assertEqual(
            documents_bundle["metadata"]["publication_year"], [(fake_utcnow(), "2018")]
        )

    def test_set_metadata_updates_last_modification_date(self):
        documents_bundle = new_bundle("0034-8910-rsp-48-2")
        current_updated = documents_bundle["updated"]
        documents_bundle = domain.BundleManifest.set_metadata(
            documents_bundle, "publication_year", "2018"
        )
        self.assertTrue(current_updated < documents_bundle["updated"])

    def test_set_metadata_doesnt_overwrite_existing_values(self):
        documents_bundle = new_bundle("0034-8910-rsp-48-2")
        documents_bundle = domain.BundleManifest.set_metadata(
            documents_bundle,
            "publication_year",
            "2018",
            now=lambda: "2018-08-05T22:33:49.795151Z",
        )
        documents_bundle = domain.BundleManifest.set_metadata(
            documents_bundle,
            "publication_year",
            "2019",
            now=lambda: "2018-08-05T22:34:07.795151Z",
        )
        self.assertEqual(
            documents_bundle["metadata"]["publication_year"],
            [
                ("2018-08-05T22:33:49.795151Z", "2018"),
                ("2018-08-05T22:34:07.795151Z", "2019"),
            ],
        )
        self.assertEqual(len(documents_bundle["metadata"]), 1)

    def test_set_metadata_to_preexisting_set(self):
        documents_bundle = new_bundle("0034-8910-rsp-48-2")
        documents_bundle = domain.BundleManifest.set_metadata(
            documents_bundle,
            "publication_year",
            "2018",
            now=lambda: "2018-08-05T22:33:49.795151Z",
        )
        documents_bundle = domain.BundleManifest.set_metadata(
            documents_bundle, "volume", "25", now=lambda: "2018-08-05T22:34:07.795151Z"
        )
        self.assertEqual(
            documents_bundle["metadata"]["publication_year"],
            [("2018-08-05T22:33:49.795151Z", "2018")],
        )
        self.assertEqual(
            documents_bundle["metadata"]["volume"],
            [("2018-08-05T22:34:07.795151Z", "25")],
        )
        self.assertEqual(len(documents_bundle["metadata"]), 2)

    def test_get_metadata(self):
        documents_bundle = new_bundle("0034-8910-rsp-48-2")
        documents_bundle = domain.BundleManifest.set_metadata(
            documents_bundle, "publication_year", "2018"
        )
        self.assertEqual(
            domain.BundleManifest.get_metadata(documents_bundle, "publication_year"),
            "2018",
        )

    def test_get_metadata_all(self):
        documents_bundle = new_bundle("0034-8910-rsp-48-2")
        documents_bundle = domain.BundleManifest.set_metadata(
            documents_bundle, "publication_year", "2018"
        )
        documents_bundle = domain.BundleManifest.set_metadata(
            documents_bundle, "publication_year", "2019"
        )
        items = domain.BundleManifest.get_metadata_all(
            documents_bundle, "publication_year"
        )
        self.assertEqual([data[1] for data in items], ["2018", "2019"])

    def test_get_metadata_always_returns_latest(self):
        documents_bundle = new_bundle("0034-8910-rsp-48-2")
        documents_bundle = domain.BundleManifest.set_metadata(
            documents_bundle, "publication_year", "2018"
        )
        documents_bundle = domain.BundleManifest.set_metadata(
            documents_bundle, "publication_year", "2019"
        )
        self.assertEqual(
            domain.BundleManifest.get_metadata(documents_bundle, "publication_year"),
            "2019",
        )

    def test_get_metadata_defaults_to_empty_str_when_missing(self):
        documents_bundle = new_bundle("0034-8910-rsp-48-2")
        self.assertEqual(
            domain.BundleManifest.get_metadata(documents_bundle, "publication_year"), ""
        )

    def test_get_metadata_with_user_defined_default(self):
        documents_bundle = new_bundle("0034-8910-rsp-48-2")
        self.assertEqual(
            domain.BundleManifest.get_metadata(
                documents_bundle, "publication_year", default="2019"
            ),
            "2019",
        )

    def test_add_item(self):
        documents_bundle = new_bundle("0034-8910-rsp-48-2")
        current_updated = documents_bundle["updated"]
        documents_bundle = domain.BundleManifest.add_item(
            documents_bundle, "/documents/0034-8910-rsp-48-2-0275"
        )
        self.assertEqual(
            documents_bundle["items"][-1], "/documents/0034-8910-rsp-48-2-0275"
        )
        self.assertTrue(current_updated < documents_bundle["updated"])

    def test_add_item_raises_exception_if_item_already_exists(self):
        documents_bundle = new_bundle("0034-8910-rsp-48-2")
        documents_bundle = domain.BundleManifest.add_item(
            documents_bundle, "/documents/0034-8910-rsp-48-2-0275"
        )
        current_updated = documents_bundle["updated"]
        current_item_len = len(documents_bundle["items"])
        self._assert_raises_with_message(
            exceptions.AlreadyExists,
            'cannot add item "/documents/0034-8910-rsp-48-2-0275" in bundle: '
            "the item already exists",
            domain.BundleManifest.add_item,
            documents_bundle,
            "/documents/0034-8910-rsp-48-2-0275",
        )
        self.assertEqual(current_updated, documents_bundle["updated"])
        self.assertEqual(current_item_len, len(documents_bundle["items"]))

    def test_insert_item(self):
        documents_bundle = new_bundle("0034-8910-rsp-48-2")
        current_updated = documents_bundle["updated"]
        documents_bundle = domain.BundleManifest.add_item(
            documents_bundle, "/documents/0034-8910-rsp-48-2-0775"
        )
        documents_bundle = domain.BundleManifest.insert_item(
            documents_bundle, 0, "/documents/0034-8910-rsp-48-2-0275"
        )
        self.assertEqual(
            documents_bundle["items"][0], "/documents/0034-8910-rsp-48-2-0275"
        )
        self.assertEqual(
            documents_bundle["items"][1], "/documents/0034-8910-rsp-48-2-0775"
        )
        self.assertTrue(current_updated < documents_bundle["updated"])

    def test_insert_item_raises_exception_if_item_already_exists(self):
        documents_bundle = new_bundle("0034-8910-rsp-48-2")
        documents_bundle = domain.BundleManifest.add_item(
            documents_bundle, "/documents/0034-8910-rsp-48-2-0775"
        )
        current_updated = documents_bundle["updated"]
        current_item_len = len(documents_bundle["items"])
        self._assert_raises_with_message(
            exceptions.AlreadyExists,
            'cannot insert item "/documents/0034-8910-rsp-48-2-0775" in bundle: '
            "the item already exists",
            domain.BundleManifest.insert_item,
            documents_bundle,
            0,
            "/documents/0034-8910-rsp-48-2-0775",
        )
        self.assertEqual(current_updated, documents_bundle["updated"])
        self.assertEqual(current_item_len, len(documents_bundle["items"]))

    def test_insert_item_follows_python_semantics(self):
        documents_bundle = new_bundle("0034-8910-rsp-48-2")
        documents_bundle = domain.BundleManifest.add_item(
            documents_bundle, "/documents/0034-8910-rsp-48-2-0475"
        )
        documents_bundle = domain.BundleManifest.insert_item(
            documents_bundle, -10, "/documents/0034-8910-rsp-48-2-0275"
        )
        self.assertEqual(
            documents_bundle["items"][0], "/documents/0034-8910-rsp-48-2-0275"
        )
        documents_bundle = domain.BundleManifest.insert_item(
            documents_bundle, 10, "/documents/0034-8910-rsp-48-2-0975"
        )
        self.assertEqual(
            documents_bundle["items"][-1], "/documents/0034-8910-rsp-48-2-0975"
        )

    def test_remove_item(self):
        documents_bundle = new_bundle("0034-8910-rsp-48-2")
        current_updated = documents_bundle["updated"]
        documents_bundle = domain.BundleManifest.add_item(
            documents_bundle, "/documents/0034-8910-rsp-48-2-0475"
        )
        documents_bundle = domain.BundleManifest.remove_item(
            documents_bundle, "/documents/0034-8910-rsp-48-2-0475"
        )
        self.assertNotIn(
            "/documents/0034-8910-rsp-48-2-0475", documents_bundle["items"]
        )
        self.assertTrue(current_updated < documents_bundle["updated"])

    def test_remove_item_raises_exception_if_item_does_not_exist(self):
        documents_bundle = new_bundle("0034-8910-rsp-48-2")
        current_updated = documents_bundle["updated"]
        current_item_len = len(documents_bundle["items"])
        self._assert_raises_with_message(
            exceptions.DoesNotExist,
            'cannot remove item "/documents/0034-8910-rsp-48-2-0775" from bundle: '
            "the item does not exist",
            domain.BundleManifest.remove_item,
            documents_bundle,
            "/documents/0034-8910-rsp-48-2-0775",
        )
        self.assertEqual(current_updated, documents_bundle["updated"])
        self.assertEqual(current_item_len, len(documents_bundle["items"]))


class DocumentsBundleTest(UnittestMixin, unittest.TestCase):
    def setUp(self):
        datetime_patcher = mock.patch.object(
            domain, "datetime", mock.Mock(wraps=datetime.datetime)
        )
        mocked_datetime = datetime_patcher.start()
        mocked_datetime.utcnow.return_value = datetime.datetime(
            2018, 8, 5, 22, 33, 49, 795151
        )
        self.addCleanup(datetime_patcher.stop)

    def test_manifest_is_generated_on_init(self):
        documents_bundle = domain.DocumentsBundle(id="0034-8910-rsp-48-2")
        self.assertTrue(isinstance(documents_bundle.manifest, dict))

    def test_manifest_as_arg_on_init(self):
        existing_manifest = new_bundle("0034-8910-rsp-48-2")
        documents_bundle = domain.DocumentsBundle(manifest=existing_manifest)
        self.assertEqual(existing_manifest, documents_bundle.manifest)

    def test_manifest_schema_is_not_validated_on_init(self):
        existing_manifest = {"versions": []}
        documents_bundle = domain.DocumentsBundle(manifest=existing_manifest)
        self.assertEqual(existing_manifest, documents_bundle.manifest)

    def test_id_returns_id(self):
        documents_bundle = domain.DocumentsBundle(id="0034-8910-rsp-48-2")
        self.assertEqual(documents_bundle.id(), "0034-8910-rsp-48-2")

    def test_publication_year_is_empty_str(self):
        documents_bundle = domain.DocumentsBundle(id="0034-8910-rsp-48-2")
        self.assertEqual(documents_bundle.publication_year, "")

    def test_set_publication_year(self):
        documents_bundle = domain.DocumentsBundle(id="0034-8910-rsp-48-2")
        documents_bundle.publication_year = "2018"
        self.assertEqual(documents_bundle.publication_year, "2018")
        self.assertEqual(
            documents_bundle.manifest["metadata"]["publication_year"],
            [("2018-08-05T22:33:49.795151Z", "2018")],
        )

    def test_set_publication_year_convert_to_str(self):
        documents_bundle = domain.DocumentsBundle(id="0034-8910-rsp-48-2")
        documents_bundle.publication_year = 2018
        self.assertEqual(documents_bundle.publication_year, "2018")

    def test_set_publication_year_validates_four_digits_year(self):
        documents_bundle = domain.DocumentsBundle(id="0034-8910-rsp-48-2")
        self._assert_raises_with_message(
            ValueError,
            "cannot set publication_year with value " '"18": the value is not valid',
            setattr,
            documents_bundle,
            "publication_year",
            18,
        )

    def test_volume_is_empty_str(self):
        documents_bundle = domain.DocumentsBundle(id="0034-8910-rsp-48-2")
        self.assertEqual(documents_bundle.volume, "")

    def test_set_volume(self):
        documents_bundle = domain.DocumentsBundle(id="0034-8910-rsp-48-2")
        documents_bundle.volume = "25"
        self.assertEqual(documents_bundle.volume, "25")
        self.assertEqual(
            documents_bundle.manifest["metadata"]["volume"],
            [("2018-08-05T22:33:49.795151Z", "25")],
        )

    def test_set_volume_convert_to_str(self):
        documents_bundle = domain.DocumentsBundle(id="0034-8910-rsp-48-2")
        documents_bundle.volume = 25
        self.assertEqual(documents_bundle.volume, "25")

    def test_set_volume_content_is_not_validated(self):
        documents_bundle = domain.DocumentsBundle(id="0034-8910-rsp-48-2")
        documents_bundle.volume = "25.A"
        self.assertEqual(documents_bundle.volume, "25.A")

    def test_number_is_empty_str(self):
        documents_bundle = domain.DocumentsBundle(id="0034-8910-rsp-48-2")
        self.assertEqual(documents_bundle.number, "")

    def test_set_number(self):
        documents_bundle = domain.DocumentsBundle(id="0034-8910-rsp-48-2")
        documents_bundle.number = "3"
        self.assertEqual(documents_bundle.number, "3")
        self.assertEqual(
            documents_bundle.manifest["metadata"]["number"],
            [("2018-08-05T22:33:49.795151Z", "3")],
        )

    def test_set_number_convert_to_str(self):
        documents_bundle = domain.DocumentsBundle(id="0034-8910-rsp-48-2")
        documents_bundle.number = 3
        self.assertEqual(documents_bundle.number, "3")

    def test_set_number_content_is_not_validated(self):
        documents_bundle = domain.DocumentsBundle(id="0034-8910-rsp-48-2")
        documents_bundle.number = "3.A"
        self.assertEqual(documents_bundle.number, "3.A")

    def test_supplement_is_empty_str(self):
        documents_bundle = domain.DocumentsBundle(id="0034-8910-rsp-48-2")
        self.assertEqual(documents_bundle.supplement, "")

    def test_set_supplement(self):
        documents_bundle = domain.DocumentsBundle(id="0034-8910-rsp-48-2")
        documents_bundle.supplement = "3"
        self.assertEqual(documents_bundle.supplement, "3")
        self.assertEqual(
            documents_bundle.manifest["metadata"]["supplement"],
            [("2018-08-05T22:33:49.795151Z", "3")],
        )

    def test_set_supplement_convert_to_str(self):
        documents_bundle = domain.DocumentsBundle(id="0034-8910-rsp-48-2")
        documents_bundle.supplement = 3
        self.assertEqual(documents_bundle.supplement, "3")

    def test_add_document(self):
        documents_bundle = domain.DocumentsBundle(id="0034-8910-rsp-48-2")
        documents_bundle.add_document("/documents/0034-8910-rsp-48-2-0275")
        self.assertIn(
            "/documents/0034-8910-rsp-48-2-0275", documents_bundle.manifest["items"]
        )

    def test_add_document_raises_exception_if_item_already_exists(self):
        documents_bundle = domain.DocumentsBundle(id="0034-8910-rsp-48-2")
        documents_bundle.add_document("/documents/0034-8910-rsp-48-2-0275")
        self._assert_raises_with_message(
            exceptions.AlreadyExists,
            'cannot add item "/documents/0034-8910-rsp-48-2-0275" in bundle: '
            "the item already exists",
            documents_bundle.add_document,
            "/documents/0034-8910-rsp-48-2-0275",
        )

    def test_documents_returns_empty_list(self):
        documents_bundle = domain.DocumentsBundle(id="0034-8910-rsp-48-2")
        self.assertEqual(documents_bundle.documents, [])

    def test_documents_returns_added_documents_list(self):
        documents_bundle = domain.DocumentsBundle(id="0034-8910-rsp-48-2")
        documents_bundle.add_document("/documents/0034-8910-rsp-48-2-0275")
        documents_bundle.add_document("/documents/0034-8910-rsp-48-2-0276")
        documents_bundle.add_document("/documents/0034-8910-rsp-48-2-0277")
        self.assertEqual(
            documents_bundle.documents,
            [
                "/documents/0034-8910-rsp-48-2-0275",
                "/documents/0034-8910-rsp-48-2-0276",
                "/documents/0034-8910-rsp-48-2-0277",
            ],
        )

    def test_remove_document(self):
        documents_bundle = domain.DocumentsBundle(id="0034-8910-rsp-48-2")
        documents_bundle.add_document("/documents/0034-8910-rsp-48-2-0275")
        documents_bundle.add_document("/documents/0034-8910-rsp-48-2-0276")
        documents_bundle.add_document("/documents/0034-8910-rsp-48-2-0277")
        documents_bundle.remove_document("/documents/0034-8910-rsp-48-2-0275")
        self.assertNotIn(
            "/documents/0034-8910-rsp-48-2-0275", documents_bundle.manifest["items"]
        )
        self.assertEqual(2, len(documents_bundle.manifest["items"]))

    def test_remove_document_raises_exception_if_item_does_not_exist(self):
        documents_bundle = domain.DocumentsBundle(id="0034-8910-rsp-48-2")
        documents_bundle.add_document("/documents/0034-8910-rsp-48-2-0276")
        documents_bundle.add_document("/documents/0034-8910-rsp-48-2-0277")
        self._assert_raises_with_message(
            exceptions.DoesNotExist,
            'cannot remove item "/documents/0034-8910-rsp-48-2-0275" from bundle: '
            "the item does not exist",
            documents_bundle.remove_document,
            "/documents/0034-8910-rsp-48-2-0275",
        )

    def test_insert_document(self):
        documents_bundle = domain.DocumentsBundle(id="0034-8910-rsp-48-2")
        documents_bundle.add_document("/documents/0034-8910-rsp-48-2-0275")
        documents_bundle.add_document("/documents/0034-8910-rsp-48-2-0276")
        documents_bundle.add_document("/documents/0034-8910-rsp-48-2-0277")
        documents_bundle.insert_document(1, "/documents/0034-8910-rsp-48-2-0271")
        self.assertEqual(
            "/documents/0034-8910-rsp-48-2-0271", documents_bundle.manifest["items"][1]
        )
        self.assertEqual(4, len(documents_bundle.manifest["items"]))

    def test_insert_document_raises_exception_if_item_already_exists(self):
        documents_bundle = domain.DocumentsBundle(id="0034-8910-rsp-48-2")
        documents_bundle.add_document("/documents/0034-8910-rsp-48-2-0275")
        self._assert_raises_with_message(
            exceptions.AlreadyExists,
            'cannot insert item "/documents/0034-8910-rsp-48-2-0275" in bundle: '
            "the item already exists",
            documents_bundle.insert_document,
            1,
            "/documents/0034-8910-rsp-48-2-0275",
        )


class JournalTest(UnittestMixin, unittest.TestCase):
    def setUp(self):
        datetime_patcher = mock.patch.object(
            domain, "datetime", mock.Mock(wraps=datetime.datetime)
        )
        mocked_datetime = datetime_patcher.start()
        mocked_datetime.utcnow.return_value = datetime.datetime(
            2018, 8, 5, 22, 33, 49, 795151
        )
        self.addCleanup(datetime_patcher.stop)

    def test_manifest_is_generated_on_init(self):
        journal = domain.Journal(id="0034-8910-rsp-48-2")
        self.assertTrue(isinstance(journal.manifest, dict))

    def test_manifest_as_arg_on_init(self):
        existing_manifest = new_bundle("0034-8910-rsp-48-2")
        journal = domain.Journal(manifest=existing_manifest)
        self.assertEqual(existing_manifest, journal.manifest)

    def test_manifest_schema_is_not_validated_on_init(self):
        existing_manifest = {"versions": []}
        journal = domain.Journal(manifest=existing_manifest)
        self.assertEqual(existing_manifest, journal.manifest)

    def test_id_returns_id(self):
        journal = domain.Journal(id="0034-8910-rsp-48-2")
        self.assertEqual(journal.id(), "0034-8910-rsp-48-2")

    def test_set_mission(self):
        documents_bundle = domain.Journal(id="0034-8910-rsp-48-2")
        documents_bundle.mission = {
            "pt": "Publicar trabalhos científicos originais sobre a Amazonia.",
            "es": "Publicar trabajos científicos originales sobre Amazonia.",
            "en": "To publish original scientific papers about Amazonia.",
        }
        self.assertEqual(
            documents_bundle.mission,
            {
                "pt": "Publicar trabalhos científicos originais sobre a Amazonia.",
                "es": "Publicar trabajos científicos originales sobre Amazonia.",
                "en": "To publish original scientific papers about Amazonia.",
            },
        )
        self.assertEqual(
            documents_bundle.manifest["metadata"]["mission"][-1],
            (
                "2018-08-05T22:33:49.795151Z",
                {
                    "pt": "Publicar trabalhos científicos originais sobre a Amazonia.",
                    "es": "Publicar trabajos científicos originales sobre Amazonia.",
                    "en": "To publish original scientific papers about Amazonia.",
                },
            ),
        )

    def test_set_mission_content_is_not_validated(self):
        documents_bundle = domain.Journal(id="0034-8910-rsp-48-2")
        self._assert_raises_with_message(
            TypeError,
            "cannot set mission with value " '"mission-invalid": value must be dict',
            setattr,
            documents_bundle,
            "mission",
            "mission-invalid",
        )

    def test_title_is_empty_str(self):
        journal = domain.Journal(id="0034-8910-rsp-48-2")
        self.assertEqual(journal.title, "")

    def test_set_title(self):
        journal = domain.Journal(id="0034-8910-rsp-48-2")
        journal.title = "Rev. Saúde Pública"

        self.assertEqual(journal.title, "Rev. Saúde Pública")
        self.assertEqual(
            journal.manifest["metadata"]["title"],
            [("2018-08-05T22:33:49.795151Z", "Rev. Saúde Pública")],
        )

    def test_title_iso_is_empty_str(self):
        journal = domain.Journal(id="0034-8910-rsp-48-2")
        self.assertEqual(journal.title_iso, "")

    def test_set_title_iso(self):
        journal = domain.Journal(id="0034-8910-rsp-48-2")
        journal.title_iso = "Rev. Saúde Pública"

        self.assertEqual(journal.title_iso, "Rev. Saúde Pública")
        self.assertEqual(
            journal.manifest["metadata"]["title_iso"],
            [("2018-08-05T22:33:49.795151Z", "Rev. Saúde Pública")],
        )

    def test_short_title_is_empty_str(self):
        journal = domain.Journal(id="0034-8910-rsp-48-2")
        self.assertEqual(journal.short_title, "")

    def test_set_short_title(self):
        journal = domain.Journal(id="0034-8910-rsp-48-2")
        journal.short_title = "Rev. Saúde Pública"

        self.assertEqual(journal.short_title, "Rev. Saúde Pública")
        self.assertEqual(
            journal.manifest["metadata"]["short_title"],
            [("2018-08-05T22:33:49.795151Z", "Rev. Saúde Pública")],
        )

    def test_title_slug_is_empty_str(self):
        journal = domain.Journal(id="0034-8910-rsp-48-2")
        self.assertEqual(journal.title_slug, "")

    def test_set_title_slug(self):
        journal = domain.Journal(id="0034-8910-rsp-48-2")
        journal.title_slug = "pesquisa-veterinaria-brasileira"
        self.assertEqual(journal.title_slug, "pesquisa-veterinaria-brasileira")
        self.assertEqual(
            journal.manifest["metadata"]["title_slug"],
            [("2018-08-05T22:33:49.795151Z", "pesquisa-veterinaria-brasileira")],
        )

    def test_acronym_is_empty_str(self):
        journal = domain.Journal(id="0034-8910-rsp-48-2")
        self.assertEqual(journal.acronym, "")

    def test_set_acronym_slug(self):
        journal = domain.Journal(id="0034-8910-rsp-48-2")
        journal.acronym = "rsp"
        self.assertEqual(journal.acronym, "rsp")
        self.assertEqual(
            journal.manifest["metadata"]["acronym"],
            [("2018-08-05T22:33:49.795151Z", "rsp")],
        )

    def test_scielo_issn_is_empty_str(self):
        journal = domain.Journal(id="0034-8910-rsp-48-2")
        self.assertEqual(journal.scielo_issn, "")

    def test_set_scielo_issn(self):
        journal = domain.Journal(id="0034-8910-rsp-48-2")
        journal.scielo_issn = "1809-4392"
        self.assertEqual(journal.scielo_issn, "1809-4392")
        self.assertEqual(
            journal.manifest["metadata"]["scielo_issn"],
            [("2018-08-05T22:33:49.795151Z", "1809-4392")],
        )

    def test_print_issn_is_empty_str(self):
        journal = domain.Journal(id="0034-8910-rsp-48-2")
        self.assertEqual(journal.print_issn, "")

    def test_set_print_issn(self):
        journal = domain.Journal(id="0034-8910-rsp-48-2")
        journal.print_issn = "1809-4392"
        self.assertEqual(journal.print_issn, "1809-4392")
        self.assertEqual(
            journal.manifest["metadata"]["print_issn"],
            [("2018-08-05T22:33:49.795151Z", "1809-4392")],
        )

    def test_electronic_issn_is_empty_str(self):
        journal = domain.Journal(id="0034-8910-rsp-48-2")
        self.assertEqual(journal.electronic_issn, "")

    def test_set_electronic_issn(self):
        journal = domain.Journal(id="0034-8910-rsp-48-2")
        journal.electronic_issn = "1809-4392"
        self.assertEqual(journal.electronic_issn, "1809-4392")
        self.assertEqual(
            journal.manifest["metadata"]["electronic_issn"],
            [("2018-08-05T22:33:49.795151Z", "1809-4392")],
        )

    def test_status_is_empty_str(self):
        journal = domain.Journal(id="0034-8910-rsp-48-2")
        self.assertEqual(journal.status, "")

    def test_set_status(self):
        journal = domain.Journal(id="0034-8910-rsp-48-2")
        journal.status = {"status": "current"}
        self.assertEqual(journal.status, {"status": "current"})
        self.assertEqual(
            journal.manifest["metadata"]["status"],
            [("2018-08-05T22:33:49.795151Z", {"status": "current"})],
        )

    def test_get_created(self):
        journal = domain.Journal(id="0034-8910-rsp-48-2")
        self.assertEqual(journal.created(), "2018-08-05T22:33:49.795151Z")

    def test_get_updated(self):
        journal = domain.Journal(id="0034-8910-rsp-48-2")
        self.assertEqual(journal.updated(), "2018-08-05T22:33:49.795151Z")

    def test_update_title_get_updated(self):
        journal = domain.Journal(id="0034-8910-rsp-48-2")
        self.assertEqual(journal.updated(), "2018-08-05T22:33:49.795151Z")

        datetime_patcher = mock.patch.object(
            domain, "datetime", mock.Mock(wraps=datetime.datetime)
        )
        mocked_datetime = datetime_patcher.start()
        mocked_datetime.utcnow.return_value = datetime.datetime(
            2018, 8, 5, 22, 34, 49, 795151
        )
        self.addCleanup(datetime_patcher.stop)
        journal.title = "Novo Journal"
        self.assertEqual(journal.updated(), "2018-08-05T22:34:49.795151Z")

    def test_subject_areas(self):
        journal = domain.Journal(id="0034-8910-rsp-48-2")
        journal.subject_areas = [
            "AGRICULTURAL SCIENCES",
            "APPLIED SOCIAL SCIENCES",
            "BIOLOGICAL SCIENCES",
            "ENGINEERING",
            "EXACT AND EARTH SCIENCES",
            "HEALTH SCIENCES",
            "HUMAN SCIENCES",
            "LINGUISTIC, LITERATURE AND ARTS",
        ]
        self.assertEqual(
            journal.subject_areas,
            (
                "AGRICULTURAL SCIENCES",
                "APPLIED SOCIAL SCIENCES",
                "BIOLOGICAL SCIENCES",
                "ENGINEERING",
                "EXACT AND EARTH SCIENCES",
                "HEALTH SCIENCES",
                "HUMAN SCIENCES",
                "LINGUISTIC, LITERATURE AND ARTS",
            ),
        )
        self.assertEqual(
            journal.manifest["metadata"]["subject_areas"][-1],
            (
                "2018-08-05T22:33:49.795151Z",
                (
                    "AGRICULTURAL SCIENCES",
                    "APPLIED SOCIAL SCIENCES",
                    "BIOLOGICAL SCIENCES",
                    "ENGINEERING",
                    "EXACT AND EARTH SCIENCES",
                    "HEALTH SCIENCES",
                    "HUMAN SCIENCES",
                    "LINGUISTIC, LITERATURE AND ARTS",
                ),
            ),
        )

    def test_set_subject_areas_content_raises_type_error(self):
        journal = domain.Journal(id="0034-8910-rsp-48-2")
        invalid = 1
        self._assert_raises_with_message(
            TypeError,
            "cannot set subject_areas with value "
            '"%s": value must be tuple' % invalid,
            setattr,
            journal,
            "subject_areas",
            invalid,
        )

    def test_set_subject_areas_content_raises_value_error(self):
        journal = domain.Journal(id="0034-8910-rsp-48-2")
        subject_areas = (
            "AGRICULTURAL",
            "APPLIED SOCIAL",
            "BIOLOGICAL",
            "ENGINEERING",
            "EXACT AND EARTH",
            "HEALTH",
            "HUMAN",
            "LINGUISTIC, LITERATURE AND ARTS",
        )
        invalid = [
            "AGRICULTURAL",
            "APPLIED SOCIAL",
            "BIOLOGICAL",
            "EXACT AND EARTH",
            "HEALTH",
            "HUMAN",
        ]
        self._assert_raises_with_message(
            ValueError,
            "cannot set subject_areas with value %s: " % repr(subject_areas)
            + "%s are not valid" % repr(invalid),
            setattr,
            journal,
            "subject_areas",
            subject_areas,
        )

    def test_set_subject_areas_content_raises_value_error_for_string(self):
        journal = domain.Journal(id="0034-8910-rsp-48-2")
        subject_areas = "LINGUISTIC, LITERATURE AND ARTS"
        invalid = list(subject_areas)
        self._assert_raises_with_message(
            ValueError,
            "cannot set subject_areas with value %s: " % repr(tuple(subject_areas))
            + "%s are not valid" % repr(invalid),
            setattr,
            journal,
            "subject_areas",
            subject_areas,
        )

    def test_set_sponsors(self):
        journal = domain.Journal(id="0034-8910-rsp-48-2")
        journal.sponsors = (
            {
                "name": "FAPESP",
                "url": "http://www.fapesp.br/",
                "logo_path": "fixtures/imgs/fapesp.png",
            },
        )

        self.assertEqual(
            journal.sponsors,
            (
                {
                    "name": "FAPESP",
                    "url": "http://www.fapesp.br/",
                    "logo_path": "fixtures/imgs/fapesp.png",
                },
            ),
        )

        self.assertEqual(
            journal.manifest["metadata"]["sponsors"][-1],
            (
                "2018-08-05T22:33:49.795151Z",
                (
                    {
                        "name": "FAPESP",
                        "url": "http://www.fapesp.br/",
                        "logo_path": "fixtures/imgs/fapesp.png",
                    },
                ),
            ),
        )

    def test_set_sponsors_should_raise_type_error(self):
        invalid_boolean_sponsors = ((True,),)
        invalid_number_sponsors = ((1, 1.1),)
        journal = domain.Journal(id="0034-8910-rsp-48-2")

        self._assert_raises_with_message(
            TypeError,
            "cannot set sponsors this type %s" % repr(invalid_boolean_sponsors),
            setattr,
            journal,
            "sponsors",
            invalid_boolean_sponsors,
        )

        self._assert_raises_with_message(
            TypeError,
            "cannot set sponsors this type %s" % repr(invalid_number_sponsors),
            setattr,
            journal,
            "sponsors",
            invalid_number_sponsors,
        )

    def test_metrics_str(self):
        journal = domain.Journal(id="0034-8910-rsp-48-2")
        self.assertEqual(journal.metrics, {})

    def test_set_metrics(self):
        journal = domain.Journal(id="0034-8910-rsp-48-2")
        journal.metrics = {
            "scimago": {"url": "http://scimago.org", "title": "Scimago"},
            "google": {"total_h5": 10, "h5_median": 5, "h5_year": 2018},
            "scielo": "valor medio",
        }
        self.assertEqual(
            journal.metrics,
            {
                "scimago": {"url": "http://scimago.org", "title": "Scimago"},
                "google": {"total_h5": 10, "h5_median": 5, "h5_year": 2018},
                "scielo": "valor medio",
            },
        )
        self.assertEqual(
            journal.manifest["metadata"]["metrics"],
            [
                (
                    "2018-08-05T22:33:49.795151Z",
                    {
                        "scimago": {"url": "http://scimago.org", "title": "Scimago"},
                        "google": {"total_h5": 10, "h5_median": 5, "h5_year": 2018},
                        "scielo": "valor medio",
                    },
                )
            ],
        )

    def test_set_metrics_content_is_not_validated(self):
        journal = domain.Journal(id="0034-8910-rsp-48-2")
        self._assert_raises_with_message(
            TypeError,
            "cannot set metrics with value " '"metrics-invalid": value must be dict',
            setattr,
            journal,
            "metrics",
            "metrics-invalid",
        )

    def test_set_subject_categories(self):
        journal = domain.Journal(id="0234-8410-bjmbr-587-90")
        categories = [
            "Health Sciences Orthopedics",
            "Human Sciences Psychology",
            "Psychoanalysis",
        ]
        journal.subject_categories = categories
        self.assertEqual(
            journal.manifest["metadata"]["subject_categories"],
            [("2018-08-05T22:33:49.795151Z", categories)],
        )

    def test_set_int_subject_categories_content_raises_type_error(self):
        journal = domain.Journal(id="0234-8410-bjmbr-587-90")
        invalid = 9
        self._assert_raises_with_message(
            TypeError,
            "cannot set subject_categories with value "
            '"%s": value must be list like object' % invalid,
            setattr,
            journal,
            "subject_categories",
            invalid,
        )

    def test_set_str_subject_categories(self):
        journal = domain.Journal(id="0234-8410-bjmbr-587-90")
        categories = "Health Sciences"
        journal.subject_categories = categories
        self.assertEqual(
            journal.manifest["metadata"]["subject_categories"],
            [("2018-08-05T22:33:49.795151Z", list(categories))],
        )

    def test_set_tuple_subject_categories(self):
        journal = domain.Journal(id="0234-8410-bjmbr-587-90")
        categories = ("Health Sciences Orthopedics", "Human Sciences Psychology")
        journal.subject_categories = categories
        self.assertEqual(
            journal.manifest["metadata"]["subject_categories"],
            [("2018-08-05T22:33:49.795151Z", list(categories))],
        )

    def test_set_list_like_object_to_subject_categories(self):
        journal = domain.Journal(id="0234-8410-bjmbr-587-90")

        class Fibonacci:
            def __init__(self, maximo=1000000):
                self.current, self.p_element = 0, 1
                self.maximo = maximo

            def __iter__(self):
                return self

            def __next__(self):
                if self.current > self.maximo:
                    raise StopIteration

                ret = self.current

                self.current, self.p_element = (
                    self.p_element,
                    self.current + self.p_element,
                )

                return str(ret)

        fib_obj = Fibonacci(maximo=10)

        journal.subject_categories = fib_obj
        self.assertEqual(
            journal.manifest["metadata"]["subject_categories"],
            [("2018-08-05T22:33:49.795151Z", ["0", "1", "1", "2", "3", "5", "8"])],
        )

    def test_institution_responsible_for_is_empty_str(self):
        journal = domain.Journal(id="0034-8910-rsp-48-2")
        self.assertEqual(journal.institution_responsible_for, ())

    def test_set_institution_responsible_for(self):
        journal = domain.Journal(id="0034-8910-rsp-48-2")
        journal.institution_responsible_for = ("Usp", "Scielo")

        self.assertEqual(journal.institution_responsible_for, ("Usp", "Scielo"))
        self.assertEqual(
            journal.manifest["metadata"]["institution_responsible_for"][-1],
            ("2018-08-05T22:33:49.795151Z", ("Usp", "Scielo")),
        )

    def test_set_institution_responsible_for_content_raises_type_error(self):
        journal = domain.Journal(id="0034-8910-rsp-48-2")
        invalid = 1
        self._assert_raises_with_message(
            TypeError,
            "cannot set institution_responsible_for with value "
            '"%s": value must be tuple' % invalid,
            setattr,
            journal,
            "institution_responsible_for",
            invalid,
        )

    def test_institution_responsible_for_content_value_for_string(self):
        journal = domain.Journal(id="0034-8910-rsp-48-2")
        journal.institution_responsible_for = ["USP", "SCIELO"]
        self.assertEqual(journal.institution_responsible_for, ("USP", "SCIELO"))

    def test_set_online_submission_url(self):
        journal = domain.Journal(id="0034-8910-rsp-48-2")
        url = "http://mc04.manuscriptcentral.com/rsp-scielo"
        journal.online_submission_url = url
        self.assertEqual(journal.online_submission_url, url)
        self.assertEqual(
            journal.manifest["metadata"]["online_submission_url"],
            [("2018-08-05T22:33:49.795151Z", url)],
        )

    def test_online_submission_url_default_is_empty(self):
        journal = domain.Journal(id="0034-8910-rsp-48-2")
        self.assertEqual(journal.online_submission_url, "")

<<<<<<< HEAD
    def test_set_previous_journal(self):
        journal = domain.Journal(id="0034-8910-rsp-48-2")
        expected = {"title": "Título Anterior", "id": "ID título anterior"}
        journal.previous_journal = expected
        self.assertEqual(journal.previous_journal, expected)
        self.assertEqual(
            journal.manifest["metadata"]["previous_journal"],
            [("2018-08-05T22:33:49.795151Z", expected)],
        )

    def test_previous_journal_default_is_empty(self):
        journal = domain.Journal(id="0034-8910-rsp-48-2")
        self.assertEqual(journal.previous_journal, {})
=======
    def test_status_history(self):
        journal = domain.Journal(id="0034-8910-rsp-48-2")
        journal.status = {"status": "CURRENT"}
        journal.status = {"status": "SUSPENDED", "notes": "motivo"}
        journal.status = {"status": "CEASED"}
        self.assertEqual(
            [item[0] for item in journal.status_history],
            sorted([item[0] for item in journal.status_history]),
        )
        self.assertEqual(
            [item[1] for item in journal.status_history],
            [
                {"status": "CURRENT"},
                {"status": "SUSPENDED", "notes": "motivo"},
                {"status": "CEASED"},
            ],
        )
>>>>>>> 31517047
<|MERGE_RESOLUTION|>--- conflicted
+++ resolved
@@ -1191,7 +1191,6 @@
         journal = domain.Journal(id="0034-8910-rsp-48-2")
         self.assertEqual(journal.online_submission_url, "")
 
-<<<<<<< HEAD
     def test_set_previous_journal(self):
         journal = domain.Journal(id="0034-8910-rsp-48-2")
         expected = {"title": "Título Anterior", "id": "ID título anterior"}
@@ -1205,7 +1204,7 @@
     def test_previous_journal_default_is_empty(self):
         journal = domain.Journal(id="0034-8910-rsp-48-2")
         self.assertEqual(journal.previous_journal, {})
-=======
+
     def test_status_history(self):
         journal = domain.Journal(id="0034-8910-rsp-48-2")
         journal.status = {"status": "CURRENT"}
@@ -1222,5 +1221,4 @@
                 {"status": "SUSPENDED", "notes": "motivo"},
                 {"status": "CEASED"},
             ],
-        )
->>>>>>> 31517047
+        )