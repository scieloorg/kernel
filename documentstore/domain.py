--- conflicted
+++ resolved
@@ -425,6 +425,7 @@
 
     @property
     def publication_year(self):
+        return BundleManifest.get_metadata(self._manifest, "publication_year")
         return BundleManifest.get_metadata(self.manifest, "publication_year")
 
     @publication_year.setter
@@ -705,11 +706,19 @@
         )
 
     @property
-<<<<<<< HEAD
+    def online_submission_url(self):
+        return BundleManifest.get_metadata(self.manifest, "online_submission_url")
+
+    @online_submission_url.setter
+    def online_submission_url(self, value: str):
+        _value = str(value)
+        self.manifest = BundleManifest.set_metadata(
+            self._manifest, "online_submission_url", _value
+        )
+
+    @property
     def next_journal(self):
-        return BundleManifest.get_metadata(
-            self.manifest, "next_journal", {}
-        )
+        return BundleManifest.get_metadata(self.manifest, "next_journal", {})
 
     @next_journal.setter
     def next_journal(self, value: dict):
@@ -722,14 +731,4 @@
             ) from None
         self.manifest = BundleManifest.set_metadata(
             self._manifest, "next_journal", value
-=======
-    def online_submission_url(self):
-        return BundleManifest.get_metadata(self.manifest, "online_submission_url")
-
-    @online_submission_url.setter
-    def online_submission_url(self, value: str):
-        _value = str(value)
-        self.manifest = BundleManifest.set_metadata(
-            self._manifest, "online_submission_url", _value
->>>>>>> 64948cda
         )